--- conflicted
+++ resolved
@@ -81,11 +81,6 @@
             if code >= 400:
                 raise OSError("Status {}: Couldn't open {}".format(code, uri))
             magic_bytes = r.read(4)
-<<<<<<< HEAD
-=======
-        # if not _ucsc_may_open_url(uri):
-        #     raise RuntimeError("UCSC lib cannot open this URL")
->>>>>>> 11f42ccf
     return magic_bytes
 
 
@@ -183,7 +178,7 @@
     @property
     def zooms(self):
         """
-        A list of "reduction levels" (bin sizes), i.e. the number of bases per 
+        A list of "reduction levels" (bin sizes), i.e. the number of bases per
         summary item.
 
         """
@@ -213,7 +208,7 @@
 
     def fetch_intervals(self, chrom, start, end):
         """
-        Return a data frame of intervals overlapping a specified genomic query 
+        Return a data frame of intervals overlapping a specified genomic query
         interval.
 
         Parameters
@@ -239,7 +234,7 @@
             ivals = _fetch_intervals(self.bbi, self.sig, chrom, start, end)
         errCatchEnd(e)
         errCatchHandle(e)
-        
+
         if self.is_bigwig:
             df = pd.DataFrame(ivals, columns=['chrom', 'start', 'end', 'value'])
             df['start'] = df['start'].astype(int)
@@ -256,13 +251,13 @@
         return df
 
     def fetch(
-        self, 
-        str chrom, 
-        int start, 
-        int end, 
-        int bins=-1, 
-        double missing=0.0, 
-        double oob=np.nan, 
+        self,
+        str chrom,
+        int start,
+        int end,
+        int bins=-1,
+        double missing=0.0,
+        double oob=np.nan,
         str summary='mean'
     ):
         """
@@ -302,12 +297,12 @@
 
         Notes
         -----
-        A BigWig file encodes a step function, and the value at a base 
-        is given by the "value" field of the unique interval that contains that 
+        A BigWig file encodes a step function, and the value at a base
+        is given by the "value" field of the unique interval that contains that
         base.
 
-        A BigBed file encodes a collection of (possibly overlapping) intervals, 
-        and the value at a base is given by the coverage (i.e. pileup) of 
+        A BigBed file encodes a collection of (possibly overlapping) intervals,
+        and the value at a base is given by the coverage (i.e. pileup) of
         intervals that contain that base.
 
         """
@@ -316,14 +311,14 @@
         cdef errCatch *e = errCatchNew()
         if errCatchStart(e):
             r = _fetch(
-                self.bbi, 
-                self.sig, 
-                chrom, 
-                start, 
-                end, 
-                bins, 
-                missing, 
-                oob, 
+                self.bbi,
+                self.sig,
+                chrom,
+                start,
+                end,
+                bins,
+                missing,
+                oob,
                 summary
             )
         errCatchEnd(e)
@@ -331,12 +326,12 @@
         return r
 
     def stackup(
-        self, 
-        chroms, 
-        starts, 
-        ends, 
-        bins=-1, 
-        missing=0.0, 
+        self,
+        chroms,
+        starts,
+        ends,
+        bins=-1,
+        missing=0.0,
         oob=np.nan,
         summary='mean'
     ):
@@ -387,13 +382,13 @@
         cdef errCatch *e = errCatchNew()
         if errCatchStart(e):
             r = _stackup(
-                self.bbi, 
-                self.sig, 
-                chroms_, 
-                starts_, 
-                ends_, 
-                bins, 
-                missing, 
+                self.bbi,
+                self.sig,
+                chroms_,
+                starts_,
+                ends_,
+                bins,
+                missing,
                 oob,
                 summary
             )
@@ -619,12 +614,12 @@
 
     Notes
     -----
-    A BigWig file encodes a step function, and the value at a position 
-    is given by the "value" field of the unique interval that contains that 
+    A BigWig file encodes a step function, and the value at a position
+    is given by the "value" field of the unique interval that contains that
     position.
 
-    A BigBed file encodes a collection of (possibly overlapping) intervals, 
-    and the value at a position is given by the coverage (i.e. pileup) of 
+    A BigBed file encodes a collection of (possibly overlapping) intervals,
+    and the value at a position is given by the coverage (i.e. pileup) of
     intervals that contain that position.
 
     """
@@ -745,7 +740,7 @@
     cdef char *cText = bigBedAutoSqlText(bbi)
     if cText == NULL:
         return None
-    
+
     cdef asObject *o = bigBedAsOrDefault(bbi)
     cdef asColumn *col = o.columnList
     cdef asTypeInfo *typ
