#!python
#cython: embedsignature=True
from six.moves.urllib.request import urlopen
from six.moves.urllib.parse import urlparse
from collections import OrderedDict
import io
import os.path as op
import sys

import numpy as np

from libc.math cimport sqrt
from .cbbi cimport asObject


if sys.version_info.major > 2:
    bytes_to_int = int.from_bytes
else:
    from contextlib import closing
    _urlopen = urlopen

    def urlopen(*a, **kw):
        return closing(_urlopen(*a, **kw))

    def bytes_to_int(b, byteorder):
        from struct import unpack
        fmt = '<I' if byteorder == 'little' else '>I'
        return unpack(fmt, b)[0]


cpdef dict BBI_SUMMARY_TYPES = {
    'mean': bbiSumMean,
    'max': bbiSumMax,
    'min': bbiSumMin,
    'cov': bbiSumCoverage,
    'std': bbiSumStandardDeviation,
}


cdef dict AUTOSQL_TYPE_MAP = {
    'string': 'object',
    'char': 'object',
    'double': 'float64',  # double precision floating point.
    'float': 'float32',   # single precision floating point.
    'int': 'int32',       # signed 32 bit integer
    'uint': 'uint32',     # unsigned 32 bit integer
    'short': 'int16',     # signed 16 bit integer
    'ushort': 'uint16',   # unsigned 16 bit integer
    'byte': 'int8',       # signed 8 bit integer
    'ubyte': 'uint8',     # unsigned 8 bit integer
    'off': 'int64',       # 64 bit integer.
}


def _is_url(str uri):
    return urlparse(uri).scheme != ""


def _ucsc_may_open_url(str url):
    cdef bytes bUrl = url.encode('utf-8')
    f = udcFileMayOpen(bUrl, udcDefaultDir())
    if f == NULL:
        return False
    else:
        udcFileClose(&f)
        return True


def _read_magic(str uri):
    cdef bytes magic_bytes
    if not _is_url(uri):
        if not op.isfile(uri):
            raise OSError("File not found: {}".format(uri))
        with io.open(uri, 'rb') as f:
            magic_bytes = f.read(4)
    else:
        with urlopen(uri) as r:
            code = r.getcode()
            if code >= 400:
                raise OSError("Status {}: Couldn't open {}".format(code, uri))
            magic_bytes = r.read(4)
    return magic_bytes


def _read_sig(str uri):
    magic_bytes = _read_magic(uri)
    if (bytes_to_int(magic_bytes, 'little') == bigWigSig or
        bytes_to_int(magic_bytes, 'big') == bigWigSig):
        return bigWigSig
    elif (bytes_to_int(magic_bytes, 'little') == bigBedSig or
          bytes_to_int(magic_bytes, 'big') == bigBedSig):
        return bigBedSig
    else:
        return 0


def _check_sig(str uri):
    cdef bits32 sig = _read_sig(uri)
    if sig != bigWigSig and sig != bigBedSig:
        raise OSError("Not a bbi file: {}".format(uri))
    return sig


<<<<<<< HEAD
cdef inline int errCatchHandle(errCatch *e) except -1:
    cdef bytes msg
    if e.gotError:
        msg = e.message.string if e.message != NULL else b''
        raise RuntimeError('UCSC lib error\n{}'.format(msg.decode('utf-8')))
    errCatchFree(e)
    return 0


cdef bbiFile* _open(str inFile, bits32 sig) except *:
    # open the file
    cdef bytes bInFile = inFile.encode('utf-8')
    cdef errCatch *e = errCatchNew()
    if errCatchStart(e):
        if sig == bigWigSig:
            bbi = bigWigFileOpen(bInFile)
        else:
            bbi = bigBedFileOpen(bInFile)
    errCatchEnd(e)
    errCatchHandle(e)
    return bbi


cdef class BbiFile:
    """

    """
    cdef bbiFile *bbi
    cdef bits32 sig
    cdef readonly str path
    cdef readonly bint is_remote
    cdef readonly bint is_bigwig
    cdef readonly bint is_bigbed
    cdef readonly dict autosql

    def __cinit__(self, str inFile):
        self.sig = _check_sig(inFile)
        self.bbi = _open(inFile, self.sig)
        self.path = inFile
        self.is_remote = _is_url(inFile)
        self.is_bigwig = self.sig == bigWigSig
        self.is_bigbed = self.sig == bigBedSig
        self.autosql = _autosql(self.bbi)

    def __dealloc__(self):
        self.close()

    def __enter__(self):
        return self

    def __exit__(self, typ, val, tb):
        self.close()

    def close(self):
        if self.bbi != NULL:
            bbiFileClose(&self.bbi)

    @property
    def chromsizes(self):
        """
        An ordered dictionary of chromosome names mapped to their sizes in bp.

        """
        if self.bbi == NULL:
            raise OSError("File closed")
        cdef errCatch *e = errCatchNew()
        if errCatchStart(e):
            r = _chromsizes(self.bbi)
        errCatchEnd(e)
        errCatchHandle(e)
        return r

    @property
    def zooms(self):
        """
        A list of "reduction levels" (bin sizes), i.e. the number of bases per
        summary item.

        """
        if self.bbi == NULL:
            raise OSError("File closed")
        cdef errCatch *e = errCatchNew()
        if errCatchStart(e):
            r = _zooms(self.bbi)
        errCatchEnd(e)
        errCatchHandle(e)
        return r

    @property
    def info(self):
        """
        A dict of information about the bbi file.

        """
        if self.bbi == NULL:
            raise OSError("File closed")
        cdef errCatch *e = errCatchNew()
        if errCatchStart(e):
            r = _info(self.bbi)
        errCatchEnd(e)
        errCatchHandle(e)
        return r

    def fetch_intervals(self, chrom, start, end):
        """
        Return a data frame of intervals overlapping a specified genomic query
        interval.

        Parameters
        ----------
        chrom : str
            Chromosome name.
        start : int
            Start coordinate.
        end : int
            End coordinate. If end is less than zero, the end is set to the
            chromosome size.

        Returns
        -------
        pd.DataFrame

        """
        try:
            import pandas as pd
        except ImportError:
            raise ImportError("fetch_intervals requires pandas")

        if self.bbi == NULL:
            raise OSError("File closed")

        cdef errCatch *e = errCatchNew()
        if errCatchStart(e):
            ivals = _fetch_intervals(self.bbi, self.sig, chrom, start, end)
        errCatchEnd(e)
        errCatchHandle(e)

        if self.is_bigwig:
            df = pd.DataFrame(ivals, columns=['chrom', 'start', 'end', 'value'])
            df['start'] = df['start'].astype(int)
            df['end'] = df['end'].astype(int)
            df['value'] = df['value'].astype(float)
        else:
            df = pd.DataFrame(ivals, columns=self.autosql['columns'])
            for col, dtype in self.autosql['dtypes'].items():
                try:
                    df[col] = df[col].astype(dtype)
                except:
                    pass

        return df

    def fetch(
        self,
        str chrom,
        int start,
        int end,
        int bins=-1,
        double missing=0.0,
        double oob=np.nan,
        str summary='mean'
    ):
        """
        Read the signal data in a bbi file overlapping a genomic query interval
        into a numpy array.

        If a number of bins is requested, this will interpolate the file's stored
        summary data from the closest available zoom level. Otherwise, the data
        is returned at base pair resolution (default).

        Parameters
        ----------
        chrom : str
            Chromosome name.
        start : int
            Start coordinate. If start is less than zero, the beginning of the
            track is not truncated but treated as out of bounds.
        end : int
            End coordinate. If end is less than zero, the end is set to the
            chromosome size. If end is greater than the chromosome size, the end of
            the track is not truncated but treated as out of bounds.
        bins : int, optional
            Number of bins to divide the query interval into for coarsegraining.
            Default (-1) means no summarization (i.e., 1 bp bins).
        missing : float, optional
            Fill-in value for unreported data in valid regions. Default is 0.
        oob : float, optional
            Fill-in value for out-of-bounds regions. Default is NaN.
        summary : str, optional
            Summary statistic to use if summarizing. Options are 'mean', 'min',
            'max', 'cov' (coverage), and 'std' (standard deviation). Default is
            'mean'.

        Returns
        -------
        1D ndarray

        Notes
        -----
        A BigWig file encodes a step function, and the value at a base
        is given by the "value" field of the unique interval that contains that
        base.

        A BigBed file encodes a collection of (possibly overlapping) intervals,
        and the value at a base is given by the coverage (i.e. pileup) of
        intervals that contain that base.

        """
        if self.bbi == NULL:
            raise OSError("File closed")
        cdef errCatch *e = errCatchNew()
        if errCatchStart(e):
            r = _fetch(
                self.bbi,
                self.sig,
                chrom,
                start,
                end,
                bins,
                missing,
                oob,
                summary
            )
        errCatchEnd(e)
        errCatchHandle(e)
        return r

    def stackup(
        self,
        chroms,
        starts,
        ends,
        bins=-1,
        missing=0.0,
        oob=np.nan,
        summary='mean'
    ):
        """
        Vertically stack signal tracks from equal-length bbi query intervals.

        Parameters
        ----------
        chrom : array-like of str
            Chromosome names.
        start : array-like of int
            Start coordinates. If start is less than zero, the beginning of the
            track is not truncated but treated as out of bounds.
        end : array-like of int
            End coordinates. If end is less than zero, the end is set to the
            chromosome size. If end is greater than the chromosome size, the end of
            the track is not truncated but treated as out of bounds.
        bins : int
            Number of bins to summarize the data. Default (-1) means no
            aggregation.
        missing : float
            Fill-in value for unreported data in valid regions. Default is 0.
        oob : float
            Fill-in value for out-of-bounds regions. Default is NaN.
        summary : str, optional
            Summary statistic to use if summarizing. Options are 'mean', 'min',
            'max', 'cov' (coverage), and 'std' (standard deviation). Default is
            'mean'.

        Returns
        -------
        out : 2D ndarray

        See Also
        --------
        fetch : Fetch the signal track of a single interval

        """
        if self.bbi == NULL:
            raise OSError("File closed")
        cdef np.ndarray[object, ndim=1] chroms_ = np.asarray(chroms, dtype=object)
        cdef np.ndarray[np.int_t, ndim=1] starts_ = np.asarray(starts, dtype=int)
        cdef np.ndarray[np.int_t, ndim=1] ends_ = np.asarray(ends, dtype=int)
        if bins < 0 and (len(chroms_) != len(starts_) or len(starts_) != len(ends_)):
            raise ValueError(
                "`chroms`, `starts`, and `ends` must have the same length"
            )
        cdef errCatch *e = errCatchNew()
        if errCatchStart(e):
            r = _stackup(
                self.bbi,
                self.sig,
                chroms_,
                starts_,
                ends_,
                bins,
                missing,
                oob,
                summary
            )
        errCatchEnd(e)
        errCatchHandle(e)
        return r


def open(str inFile):
    """
    Open a big binary file.

    Parameters
    ----------
    inFile : str
        File path or URL

    Returns
    -------
    BbiFile

    """
    return BbiFile(inFile)
=======
cpdef dict BBI_SUMMARY_TYPES = {
    'mean': bbiSumMean,
    'max': bbiSumMax,
    'min': bbiSumMin,
    'cov': bbiSumCoverage,
    'std': bbiSumStandardDeviation,
    'sum': bbiSumSum,
}
>>>>>>> 0c3ebbfc


def is_bbi(str inFile):
    """
    Returns True if `inFile` is a path or URL to a big binary file.

    Parameters
    ----------
    inFile : str
        File path or URL

    Returns
    -------
    bool

    """
    return _read_sig(inFile) > 0


def is_bigwig(str inFile):
    """
    Returns True if `inFile` is a path or URL to a BigWig binary file.

    Parameters
    ----------
    inFile : str
        File path or URL

    Returns
    -------
    bool

    """
    return _read_sig(inFile) == bigWigSig


def is_bigbed(str inFile):
    """
    Returns True if `inFile` is a path or URL to a BigBed binary file.

    Parameters
    ----------
    inFile : str
        File path or URL

    Returns
    -------
    bool

    """
    return _read_sig(inFile) == bigBedSig


def chromsizes(str inFile):
    """
    Fetch the chromosome list of a bbi file. Returns an ordered dictionary of
    chromosome names mapped to their sizes in bp.

    Parameters
    ----------
    inFile : str
        Path to BigWig or BigBed file.

    Returns
    -------
    OrderedDict (str -> int)

    """
    cdef bits32 sig = _check_sig(inFile)
<<<<<<< HEAD
    cdef bbiFile *bbi = _open(inFile, sig)
    ret = _chromsizes(bbi)
=======
    cdef bytes bInFile = inFile.encode('utf-8')
    cdef bbiFile *bbi
    if sig == bigWigSig:
        bbi = bigWigFileOpen(bInFile)
    elif sig == bigBedSig:
        bbi = bigBedFileOpen(bInFile)
    else:
        raise OSError("Not a bbi file: {}".format(inFile))

    # traverse the chromosome list
    # chromList is allocated
    cdef bbiChromInfo *chromList = bbiChromList(bbi)
    cdef bbiChromInfo *info = chromList
    cdef list c_list = []
    while info != NULL:
        c_list.append((<bytes>(info.name).decode('ascii'), info.size))
        info = info.next

    # clean up
    bbiChromInfoFreeList(&chromList)
>>>>>>> 0c3ebbfc
    bbiFileClose(&bbi)
    return ret


def zooms(str inFile):
    """
    Fetch the zoom levels of a bbi file. Returns a list of "reduction levels",
    i.e. the number of bases per summary item, i.e. the bin size.

    Parameters
    ----------
    inFile : str
        Path to BigWig or BigBed file.

    Returns
    -------
    list of int

    """
    cdef bits32 sig = _check_sig(inFile)
    cdef bbiFile *bbi = _open(inFile, sig)
    ret = _zooms(bbi)
    bbiFileClose(&bbi)
    return ret


def info(str inFile):
    """
    Returns a dict of information about the bbi file.

    Parameters
    ----------
    inFile : str
        Path to BigWig or BigBed file.

    Returns
    -------
    dict

    """
    cdef bits32 sig = _check_sig(inFile)
<<<<<<< HEAD
    cdef bbiFile *bbi = _open(inFile, sig)
    ret = _info(bbi)
=======
    cdef bytes bInFile = inFile.encode('utf-8')
    cdef bbiFile *bbi
    if sig == bigWigSig:
        bbi = bigWigFileOpen(bInFile)
    elif sig == bigBedSig:
        bbi = bigBedFileOpen(bInFile)
    else:
        raise OSError("Not a bbi file: {}".format(inFile))

    cdef bbiSummaryElement summ = bbiTotalSummary(bbi)
    d = {
        'version': bbi.version,
        'isCompressed': bbi.uncompressBufSize > 0,
        'isSwapped': bbi.isSwapped,
        'primaryDataSize': bbi.unzoomedIndexOffset - bbi.unzoomedDataOffset,
        'zoomLevels': bbi.zoomLevels,
        'chromCount': len(chromsizes(inFile)),
        'summary': {
            'basesCovered': summ.validCount,
            'mean': summ.sumData / summ.validCount,
            'min': summ.minVal,
            'max': summ.maxVal,
            'std': sqrt(var_from_sums(summ.sumData,
                                      summ.sumSquares,
                                      summ.validCount)),
            'sum': summ.sumData,
        }
    }
>>>>>>> 0c3ebbfc
    bbiFileClose(&bbi)
    return ret


def fetch_intervals(
    str inFile,
    str chrom,
    int start,
    int end
):
    """
    Return a generator that iterates over the records of data intervals in a
    bbi file overlapping a specified genomic query interval.

    Parameters
    ----------
    inFile : str
        Path to BigWig or BigBed file.
    chrom : str
        Chromosome name.
    start : int
        Start coordinate.
    end : int
        End coordinate. If end is less than zero, the end is set to the
        chromosome size.

    Returns
    -------
    list
        bedGraph or BED record

    """
    cdef bits32 sig = _check_sig(inFile)
<<<<<<< HEAD
    cdef bbiFile *bbi = _open(inFile, sig)
    ret = _fetch_intervals(bbi, sig, chrom, start, end)
    bbiFileClose(&bbi)
    return ret


def fetch(
    str inFile,
    str chrom,
    int start,
    int end,
    int bins=-1,
    double missing=0.0,
    double oob=np.nan,
    str summary='mean'
):
    """
    Read the signal data in a bbi file overlapping a genomic query interval
    into a numpy array.

    If a number of bins is requested, this will interpolate the file's stored
    summary data from the closest available zoom level. Otherwise, the data
    is returned at base pair resolution (default).

    Parameters
    ----------
    inFile : str
        Path to BigWig file.
    chrom : str
        Chromosome name.
    start : int
        Start coordinate. If start is less than zero, the beginning of the
        track is not truncated but treated as out of bounds.
    end : int
        End coordinate. If end is less than zero, the end is set to the
        chromosome size. If end is greater than the chromosome size, the end of
        the track is not truncated but treated as out of bounds.
    bins : int, optional
        Number of bins to divide the query interval into for coarsegraining.
        Default (-1) means no summarization (i.e., 1 bp bins).
    missing : float, optional
        Fill-in value for unreported data in valid regions. Default is 0.
    oob : float, optional
        Fill-in value for out-of-bounds regions. Default is NaN.
    summary : str, optional
        Summary statistic to use if summarizing. Options are 'mean', 'min',
        'max', 'cov' (coverage), and 'std' (standard deviation). Default is
        'mean'.

    Returns
    -------
    out : 1D ndarray

    Notes
    -----
    A BigWig file encodes a step function, and the value at a position
    is given by the "value" field of the unique interval that contains that
    position.

    A BigBed file encodes a collection of (possibly overlapping) intervals,
    and the value at a position is given by the coverage (i.e. pileup) of
    intervals that contain that position.

    """
    cdef bits32 sig = _check_sig(inFile)
    cdef bbiFile *bbi = _open(inFile, sig)
    ret = _fetch(bbi, sig, chrom, start, end, bins, missing, oob, summary)
    bbiFileClose(&bbi)
    return ret


def stackup(
    str inFile,
    chroms,
    starts,
    ends,
    int bins=-1,
    double missing=0.0,
    double oob=np.nan,
    str summary='mean'
):
    """
    Vertically stack signal tracks from equal-length bbi query intervals.

    Parameters
    ----------
    inFile : str
        Path to BigWig file.
    chrom : array-like of str
        Chromosome names.
    start : array-like of int
        Start coordinates. If start is less than zero, the beginning of the
        track is not truncated but treated as out of bounds.
    end : array-like of int
        End coordinates. If end is less than zero, the end is set to the
        chromosome size. If end is greater than the chromosome size, the end of
        the track is not truncated but treated as out of bounds.
    bins : int
        Number of bins to summarize the data. Default (-1) means no
        aggregation.
    missing : float
        Fill-in value for unreported data in valid regions. Default is 0.
    oob : float
        Fill-in value for out-of-bounds regions. Default is NaN.
    summary : str, optional
        Summary statistic to use if summarizing. Options are 'mean', 'min',
        'max', 'cov' (coverage), and 'std' (standard deviation). Default is
        'mean'.

    Returns
    -------
    out : 2D ndarray

    See Also
    --------
    fetch : Fetch the signal track of a single interval

    """
    cdef np.ndarray[object, ndim=1] chroms_ = np.asarray(chroms, dtype=object)
    cdef np.ndarray[np.int_t, ndim=1] starts_ = np.asarray(starts, dtype=int)
    cdef np.ndarray[np.int_t, ndim=1] ends_ = np.asarray(ends, dtype=int)
    if bins < 0 and (len(chroms_) != len(starts_) or len(starts_) != len(ends_)):
        raise ValueError(
            "`chroms`, `starts`, and `ends` must have the same length"
        )
    cdef bits32 sig = _check_sig(inFile)
    cdef bbiFile *bbi = _open(inFile, sig)
    ret = _stackup(bbi, sig, chroms_, starts_, ends_, bins, missing, oob, summary)
    bbiFileClose(&bbi)
    return ret


cdef _chromsizes(bbiFile *bbi):
    # traverse the chromosome list
    cdef bbiChromInfo *chromList = bbiChromList(bbi)
    cdef bbiChromInfo *info = chromList
    cdef list c_list = []
    while info != NULL:
        c_list.append((<bytes>(info.name).decode('ascii'), info.size))
        info = info.next

    # clean up
    bbiChromInfoFreeList(&chromList)
    return OrderedDict(c_list)

=======
    cdef bytes bInFile = inFile.encode('utf-8')
    cdef bbiFile *bbi
    if sig == bigWigSig:
        bbi = bigWigFileOpen(bInFile)
    elif sig == bigBedSig:
        bbi = bigBedFileOpen(bInFile)
    else:
        raise OSError("Not a bbi file: {}".format(inFile))
>>>>>>> 0c3ebbfc

cdef list _zooms(bbiFile *bbi):
    # traverse the zoom list
    cdef bbiZoomLevel *zoom = bbi.levelList
    cdef list z_list = []
    while zoom != NULL:
        z_list.append(zoom.reductionLevel)
        zoom = zoom.next
    return z_list


cdef dict _info(bbiFile *bbi):
    cdef bbiSummaryElement summ = bbiTotalSummary(bbi)
    return {
        'version': bbi.version,
        'isCompressed': bbi.uncompressBufSize > 0,
        'isSwapped': bbi.isSwapped,
        'primaryDataSize': bbi.unzoomedIndexOffset - bbi.unzoomedDataOffset,
        'zoomLevels': bbi.zoomLevels,
        'chromCount': len(_chromsizes(bbi)),
        'summary': {
            'basesCovered': summ.validCount,
            'mean': summ.sumData / summ.validCount,
            'min': summ.minVal,
            'max': summ.maxVal,
            'std': sqrt(var_from_sums(summ.sumData,
                                      summ.sumSquares,
                                      summ.validCount)),
        }
    }


cdef dict _autosql(bbiFile *bbi):
    cdef char *cText = bigBedAutoSqlText(bbi)
    if cText == NULL:
        return None

    cdef asObject *o = bigBedAsOrDefault(bbi)
    cdef asColumn *col = o.columnList
    cdef asTypeInfo *typ
    cdef str name, t_name

    cdef list columns = []
    cdef dict dtypes = {}
    while col != NULL:
        typ = col.lowType
        name = (<bytes>(col.name)).decode('ascii')
        if name in ('chromStart', 'chromEnd'):
            name = name[5:].lower()
        columns.append( name )
        if col.isList or col.isArray:
            dtypes[name] = 'object'
        elif name != 'reserved':
            t_name = (<bytes>(typ.name)).decode('ascii')
            if t_name in AUTOSQL_TYPE_MAP:
                dtypes[name] = AUTOSQL_TYPE_MAP[t_name]
            else:
                dtypes[name] = 'object'
        col = col.next

    cdef str as_name = (<bytes>(o.name)).decode('ascii')
    cdef str comment = (<bytes>(o.comment)).decode('ascii')
    cdef str text = (<bytes>cText).decode('ascii')
    return {
        'name': as_name,
        'comment': comment,
        'columns': columns,
        'dtypes': dtypes,
        'text': text
    }


cdef _fetch_intervals(
    bbiFile *bbi,
    bits32 sig,
    str chrom,
    int start,
    int end
):
    # find the chromosome
    cdef bytes chromName = chrom.encode('ascii')
    cdef int chromSize = bbiChromSize(bbi, chromName)
    if chromSize == 0:
        bbiFileClose(&bbi)
        raise KeyError("Chromosome not found: {}".format(chrom))

    # check the coordinates
    if end < 0:
        end = chromSize
    if start > chromSize:
        bbiFileClose(&bbi)
        raise ValueError(
            "Start exceeds the chromosome length, {}.".format(chromSize))
    cdef length = end - start
    if length < 0:
        bbiFileClose(&bbi)
        raise ValueError(
            "Interval cannot have negative length:"
            " start = {}, end = {}.".format(start, end))

    # clip the query range
    cdef int validStart = start, validEnd = end
    if start < 0:
        validStart = 0
    if end > chromSize:
        validEnd = chromSize

    # query
<<<<<<< HEAD
    cdef list out = []
=======
    # interval list is allocated out of lm
>>>>>>> 0c3ebbfc
    cdef lm *lm = lmInit(0)
    cdef bbiInterval *bwInterval
    cdef bigBedInterval *bbInterval
    cdef tuple restTup
    cdef char *cRest = NULL
    cdef bytes bRest
    cdef str rest
    if sig == bigWigSig:
        bwInterval = bigWigIntervalQuery(bbi, chromName, validStart, validEnd, lm)
        while bwInterval != NULL:
            out.append(
                (chrom, bwInterval.start, bwInterval.end, bwInterval.val)
            )
            bwInterval = bwInterval.next
    else:
        bbInterval = bigBedIntervalQuery(bbi, chromName, validStart, validEnd, 0, lm)
        while bbInterval != NULL:
            cRest = bbInterval.rest
            if cRest != NULL:
                bRest = cRest
                rest = bRest.decode('ascii')
                restTup = tuple(rest.split('\t'))
            else:
                restTup = ()
            out.append(
                (chrom, bbInterval.start, bbInterval.end) + restTup
            )
            bbInterval = bbInterval.next

    # clean up
    lmCleanup(&lm)

    return out


cdef _fetch(
    bbiFile *bbi,
    bits32 sig,
    str chrom,
    int start,
    int end,
    int bins=-1,
    double missing=0.0,
    double oob=np.nan,
    str summary='mean'
):
    cdef BbiFetchIntervals fetcher
    if sig == bigWigSig:
        fetcher = bigWigIntervalQuery
    elif sig == bigBedSig:
        fetcher = bigBedCoverageIntervals

    # find the chromosome
    cdef bytes chromName = chrom.encode('ascii')
    cdef int chromSize = bbiChromSize(bbi, chromName)
    if chromSize == 0:
        bbiFileClose(&bbi)
        raise KeyError("Chromosome not found: {}".format(chrom))

    # check the coordinates
    if end < 0:
        end = chromSize
    if start > chromSize:
        bbiFileClose(&bbi)
        raise ValueError(
            "Start exceeds the chromosome length, {}.".format(chromSize))
    cdef length = end - start
    if length < 0:
        bbiFileClose(&bbi)
        raise ValueError(
            "Interval cannot have negative length:"
            " start = {}, end = {}.".format(start, end))

    # prepare the output
    cdef boolean is_summary = True
    if bins < 1:
        is_summary = False
        bins = length

    cdef np.ndarray[np.double_t, ndim=1] out = np.empty(bins, dtype=float)
    out[:] = missing

    # query
    cdef bbiSummaryType summary_type
    if is_summary:
        try:
            summary_type = BBI_SUMMARY_TYPES[summary]
        except KeyError:
            bbiFileClose(&bbi)
            raise ValueError(
                'Invalid summary type "{}". Must be one of: {}.'.format(
                    summary,
                    set(BBI_SUMMARY_TYPES.keys())))
        array_query_summarized(
            out, bins, bbi, fetcher,
            chromName, start, end, chromSize, oob, summary_type)
    else:
        array_query_full(
            out, bins, bbi, fetcher,
            chromName, start, end, chromSize, oob)

    return out


cdef _stackup(
    bbiFile *bbi,
    bits32 sig,
    np.ndarray chroms_,
    np.ndarray starts_,
    np.ndarray ends_,
    int bins=-1,
    double missing=0.0,
    double oob=np.nan,
    str summary='mean'
):
    cdef BbiFetchIntervals fetcher
    if sig == bigWigSig:
        fetcher = bigWigIntervalQuery
    elif sig == bigBedSig:
        fetcher = bigBedCoverageIntervals

    # check the coordinate inputs
    if bins < 0 and len(np.unique(ends_ - starts_)) != 1:
        bbiFileClose(&bbi)
        raise ValueError(
            "Query windows must have equal size if `bins` is not specified."
        )

    # prepare output
    cdef int length = ends_[0] - starts_[0]
    cdef int n = chroms_.shape[0]
    if bins < 1:
        bins = length
    cdef np.ndarray[np.double_t, ndim=2] out = np.empty((n, bins), dtype=float)
    out[:, :] = missing

    # query
    cdef bytes chromName
    cdef int chromSize
    cdef int start, end
    cdef Py_ssize_t i
    cdef bbiSummaryType summary_type
    for i in range(n):
        chromName = chroms_[i].encode('ascii')
        chromSize = bbiChromSize(bbi, chromName)
        if chromSize == 0:
            bbiFileClose(&bbi)
            raise KeyError("Chromosome not found: {}".format(chroms_[i]))
        start = starts_[i]
        end = ends_[i]
        if start > chromSize:
            bbiFileClose(&bbi)
            raise ValueError(
                "Start exceeds the chromosome length, {}.".format(chromSize))
        if bins < 1:
            array_query_full(
                out[i, :], bins, bbi, fetcher,
                chromName, start, end, chromSize, oob
            )
        else:
            try:
                summary_type = BBI_SUMMARY_TYPES[summary]
            except KeyError:
                bbiFileClose(&bbi)
                raise ValueError(
                    'Invalid summary type "{}". Must be one of: {}.'.format(
                        summary,
                        set(BBI_SUMMARY_TYPES.keys()))
                    )
            array_query_summarized(
                out[i, :], bins, bbi, fetcher,
                chromName, start, end, chromSize, oob, summary_type
            )
    return out


cdef inline void array_query_full(
    np.ndarray[np.double_t, ndim=1] out,
    int nbins,
    bbiFile *bbi,
    BbiFetchIntervals fetchIntervals,
    bytes chromName,
    int start,
    int end,
    int chromSize,
    double oob
):
    # Clip the query range
    cdef int validStart = start, validEnd = end
    if start < 0:
        validStart = 0
    if end > chromSize:
        validEnd = chromSize

    # Fill valid regions
    # intervalList is allocated out of lm
    cdef lm *lm = lmInit(0)
    cdef bbiInterval *intervalList = fetchIntervals(
        bbi, chromName, validStart, validEnd, lm)

    cdef:
        boolean firstTime = True
        int saveStart = -1
        int prevEnd = -1
        double saveVal = -1.0
        bbiInterval *interval = intervalList
    while interval != NULL:
        if firstTime:
            saveStart = interval.start
            saveVal = interval.val
            firstTime = False
        elif not ((interval.start == prevEnd) and (interval.val == saveVal)):
            out[saveStart-start:prevEnd-start] = saveVal
            saveStart = interval.start
            saveVal = interval.val
        prevEnd = interval.end
        interval = interval.next
    if not firstTime:
        out[saveStart-start:prevEnd-start] = saveVal

    # Fill out-of-bounds regions
    if start < validStart:
        out[:(validStart - start)] = oob
    if end >= validEnd:
        out[(validEnd - start):] = oob

    lmCleanup(&lm)


cdef double var_from_sums(double sum, double sumSquares, bits64 n):
    cdef double var = sumSquares - sum*sum/n
    if n > 1:
        var /= n - 1
    return var


cdef inline void array_query_summarized(
    np.ndarray[np.double_t, ndim=1] out,
    int nbins,
    bbiFile *bbi,
    BbiFetchIntervals fetchIntervals,
    bytes chromName,
    int start,
    int end,
    int chromSize,
    double oob,
    bbiSummaryType summaryType
):

    # Clip the query range
    cdef int validStart = start, validEnd = end
    if start < 0:
        validStart = 0
    if end > chromSize:
        validEnd = chromSize

    # Get the closest zoom level less than what we're looking for
    cdef int baseSize = end - start
    cdef int stepSize = baseSize // nbins
    cdef int zoomLevel = stepSize // 2
    if zoomLevel < 0:
        zoomLevel = 0
    cdef bbiZoomLevel *zoomObj = bbiBestZoom(bbi.levelList, zoomLevel)

    # Create and populate summary elements
    # elements is allocated
    cdef boolean result = False
    cdef bbiSummaryElement *elements
    AllocArray(elements, nbins)
    if zoomObj != NULL:
        result = _bbiSummariesFromZoom(
            bbi, zoomObj,
            chromName, start, end, validStart, validEnd,
            elements, nbins)
    else:
        result = _bbiSummariesFromFull(
            bbi, fetchIntervals,
            chromName, start, end, validStart, validEnd,
            elements, nbins)

    # Fill output array
    cdef double covFactor = <double>nbins / (end - start)
    cdef bbiSummaryElement *el
    cdef double val
    cdef int loc, i
    if result:
        for i in range(nbins):
            loc = start + i*stepSize
            if loc < validStart or loc >= validEnd:
                out[i] = oob
            else:
                el = &elements[i]
                if el.validCount > 0:
                    if summaryType == bbiSumMean:
                        val = el.sumData / el.validCount
                    elif summaryType == bbiSumMax:
                        val = el.maxVal
                    elif summaryType == bbiSumMin:
                        val = el.minVal
                    elif summaryType == bbiSumCoverage:
                        val = covFactor * el.validCount
                    elif summaryType == bbiSumStandardDeviation:
                        val = sqrt(var_from_sums(el.sumData,
                                                 el.sumSquares,
                                                 el.validCount))
                    elif summaryType == bbiSumSum:
                        val = el.sumData
                    else:
                        raise RuntimeError
                    out[i] = val

    # Destroy summary elements
    freeMem(elements)


cdef boolean _bbiSummariesFromZoom(
   bbiFile *bbi,
   bbiZoomLevel *zoom,
   bytes chromName,
   int start,
   int end,
   int validStart,
   int validEnd,
   bbiSummaryElement *elements,
   int nbins
):
    # Look up region in index and get data at given zoom level.
    # Summarize this data in the summary array.

    cdef int chromId = bbiChromId(bbi, chromName)
    if chromId < 0:
        return False

    # Find appropriate zoom-level summary data
    # summList is allocated
    cdef bbiSummary *summList = bbiSummariesInRegion(
        zoom, bbi, chromId, validStart, validEnd
    )

    # Interpolate the summary data
    cdef boolean result = False
    cdef np.int64_t baseCount = end - start
    cdef np.int64_t baseStart = start
    cdef np.int64_t baseEnd
    cdef int i
    cdef bbiSummary *summ = summList
    if summ != NULL:
        for i in range(nbins):
            # Calculate end of this part of summary
            baseEnd = start + baseCount*(i+1) // nbins

            # Advance summ to skip over parts we are no longer interested in.
            while summ != NULL and summ.end <= baseStart:
                summ = summ.next

            # Update element[i]
            if bbiSummarySlice(bbi, baseStart, baseEnd, summ, &elements[i]):
                result = True

            # Next time round start where we left off.
            baseStart = baseEnd

        slFreeList(&summList)

    return result


cdef boolean _bbiSummariesFromFull(
    bbiFile *bbi,
    BbiFetchIntervals fetchIntervals,
    bytes chromName,
    int start,
    int end,
    int validStart,
    int validEnd,
    bbiSummaryElement *elements,
    int nbins
):
    # Summarize data, not using zoom. Updates the summary elements.

    # Find appropriate interval elements
    # intervalList is allocated out of lm
    cdef lm *lm = lmInit(0)
    cdef bbiInterval *intervalList = NULL
    intervalList = fetchIntervals(bbi, chromName, validStart, validEnd, lm)

    # Interpolate the interval data
    cdef boolean result = False
    cdef np.int64_t baseCount = end - start
    cdef np.int64_t baseStart = start
    cdef np.int64_t baseEnd
    cdef int end1
    cdef int i
    cdef bbiInterval *interval = intervalList
    if interval != NULL:
        for i in range(nbins):
            # Calculate end of this part of summary
            baseEnd = start + baseCount*(i+1) // nbins
            end1 = baseEnd
            if end1 == baseStart:
                end1 = baseStart + 1

            # Advance interval to skip over parts we are no longer interested in.
            while interval != NULL  and interval.end <= baseStart:
                interval = interval.next

            # Update element[i]
            if bbiIntervalSlice(bbi, baseStart, end1, interval, &elements[i]):
                result = True

            # Next time round start where we left off.
            baseStart = baseEnd

    lmCleanup(&lm)

    return result<|MERGE_RESOLUTION|>--- conflicted
+++ resolved
@@ -34,6 +34,7 @@
     'min': bbiSumMin,
     'cov': bbiSumCoverage,
     'std': bbiSumStandardDeviation,
+    'sum': bbiSumSum,
 }
 
 
@@ -101,7 +102,6 @@
     return sig
 
 
-<<<<<<< HEAD
 cdef inline int errCatchHandle(errCatch *e) except -1:
     cdef bytes msg
     if e.gotError:
@@ -416,16 +416,6 @@
 
     """
     return BbiFile(inFile)
-=======
-cpdef dict BBI_SUMMARY_TYPES = {
-    'mean': bbiSumMean,
-    'max': bbiSumMax,
-    'min': bbiSumMin,
-    'cov': bbiSumCoverage,
-    'std': bbiSumStandardDeviation,
-    'sum': bbiSumSum,
-}
->>>>>>> 0c3ebbfc
 
 
 def is_bbi(str inFile):
@@ -495,31 +485,8 @@
 
     """
     cdef bits32 sig = _check_sig(inFile)
-<<<<<<< HEAD
     cdef bbiFile *bbi = _open(inFile, sig)
     ret = _chromsizes(bbi)
-=======
-    cdef bytes bInFile = inFile.encode('utf-8')
-    cdef bbiFile *bbi
-    if sig == bigWigSig:
-        bbi = bigWigFileOpen(bInFile)
-    elif sig == bigBedSig:
-        bbi = bigBedFileOpen(bInFile)
-    else:
-        raise OSError("Not a bbi file: {}".format(inFile))
-
-    # traverse the chromosome list
-    # chromList is allocated
-    cdef bbiChromInfo *chromList = bbiChromList(bbi)
-    cdef bbiChromInfo *info = chromList
-    cdef list c_list = []
-    while info != NULL:
-        c_list.append((<bytes>(info.name).decode('ascii'), info.size))
-        info = info.next
-
-    # clean up
-    bbiChromInfoFreeList(&chromList)
->>>>>>> 0c3ebbfc
     bbiFileClose(&bbi)
     return ret
 
@@ -561,39 +528,8 @@
 
     """
     cdef bits32 sig = _check_sig(inFile)
-<<<<<<< HEAD
     cdef bbiFile *bbi = _open(inFile, sig)
     ret = _info(bbi)
-=======
-    cdef bytes bInFile = inFile.encode('utf-8')
-    cdef bbiFile *bbi
-    if sig == bigWigSig:
-        bbi = bigWigFileOpen(bInFile)
-    elif sig == bigBedSig:
-        bbi = bigBedFileOpen(bInFile)
-    else:
-        raise OSError("Not a bbi file: {}".format(inFile))
-
-    cdef bbiSummaryElement summ = bbiTotalSummary(bbi)
-    d = {
-        'version': bbi.version,
-        'isCompressed': bbi.uncompressBufSize > 0,
-        'isSwapped': bbi.isSwapped,
-        'primaryDataSize': bbi.unzoomedIndexOffset - bbi.unzoomedDataOffset,
-        'zoomLevels': bbi.zoomLevels,
-        'chromCount': len(chromsizes(inFile)),
-        'summary': {
-            'basesCovered': summ.validCount,
-            'mean': summ.sumData / summ.validCount,
-            'min': summ.minVal,
-            'max': summ.maxVal,
-            'std': sqrt(var_from_sums(summ.sumData,
-                                      summ.sumSquares,
-                                      summ.validCount)),
-            'sum': summ.sumData,
-        }
-    }
->>>>>>> 0c3ebbfc
     bbiFileClose(&bbi)
     return ret
 
@@ -627,7 +563,6 @@
 
     """
     cdef bits32 sig = _check_sig(inFile)
-<<<<<<< HEAD
     cdef bbiFile *bbi = _open(inFile, sig)
     ret = _fetch_intervals(bbi, sig, chrom, start, end)
     bbiFileClose(&bbi)
@@ -773,16 +708,6 @@
     bbiChromInfoFreeList(&chromList)
     return OrderedDict(c_list)
 
-=======
-    cdef bytes bInFile = inFile.encode('utf-8')
-    cdef bbiFile *bbi
-    if sig == bigWigSig:
-        bbi = bigWigFileOpen(bInFile)
-    elif sig == bigBedSig:
-        bbi = bigBedFileOpen(bInFile)
-    else:
-        raise OSError("Not a bbi file: {}".format(inFile))
->>>>>>> 0c3ebbfc
 
 cdef list _zooms(bbiFile *bbi):
     # traverse the zoom list
@@ -811,6 +736,7 @@
             'std': sqrt(var_from_sums(summ.sumData,
                                       summ.sumSquares,
                                       summ.validCount)),
+            'sum': summ.sumData,
         }
     }
 
@@ -891,11 +817,8 @@
         validEnd = chromSize
 
     # query
-<<<<<<< HEAD
     cdef list out = []
-=======
     # interval list is allocated out of lm
->>>>>>> 0c3ebbfc
     cdef lm *lm = lmInit(0)
     cdef bbiInterval *bwInterval
     cdef bigBedInterval *bbInterval
