--- conflicted
+++ resolved
@@ -12,7 +12,6 @@
     open
 )
 
-<<<<<<< HEAD
 __all__ = [
     'is_bbi',
     'is_bigwig',
@@ -25,9 +24,5 @@
     'stackup',
     'open'
 ]
-=======
-__all__ = ['is_bbi', 'is_bigwig', 'is_bigbed', 'info', 'zooms', 'chromsizes',
-           'fetch', 'stackup', 'fetch_intervals']
->>>>>>> 11f42ccf
 
 __version__ = '0.2.1'